--- conflicted
+++ resolved
@@ -59,18 +59,11 @@
 }
 
 func (s *MySessionHandler) DataReceived(session bloodlabnet.Session, data []byte, receiveTimestamp time.Time) {
-<<<<<<< HEAD
-	rad, _ := session.RemoteAddress()
-	fmt.Printf("%s -> '%s'", rad, string(data))
-
-	session.Send([]byte(fmt.Sprintf("You are sending from %s", rad)))
-=======
 	
   rad, _ := session.RemoteAddress()
 	fmt.Println("From %s received : ", rad, string(data))
 	
   session.Send([]byte(fmt.Sprintf("You are sending from %s", rad)))
->>>>>>> 7036bf56
 }
 
 func main() {
