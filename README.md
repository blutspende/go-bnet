# Go BloodLab Net

A libarary to simplify communication with laboratory instruments.

###### Install
`go get github.com/DRK-Blutspende-BaWueHe/go-bloodlab-net`

###### Features
  - TCP/IP Server implementation
  - TCP/IP Client implementation
  - FTP Client implementation
  - Low-level protocols : 
      - RAW `protocol.Raw()` 
	  - STX-ETX `protocol.STXETX()`  
	  - MLLP (for HL7) `protocol.MLLP()`
	  - Lis1A1  `protocol.Lis1A1()`

### TCP/IP Client 

Create a client to send data. 

``` go
 tcpClient := CreateNewTCPClient("127.0.0.1", 4001, protocol.Raw(), NoLoadBalancer)

 if err := tcpClient.Connect(); err != nil {  
   log.Panic(err)
 }

 n, err := tcpClient.Send([]byte("Hello TCP/IP"))

 receivedMsg, err := tcpClient.Receive()
```
### TCP/IP Server

``` go
package main

import (
	"fmt"
	"time"

	bloodlabnet "github.com/DRK-Blutspende-BaWueHe/go-bloodlab-net"
	"github.com/DRK-Blutspende-BaWueHe/go-bloodlab-net/protocol"
)

type MySessionHandler struct {
}

func (s *MySessionHandler) Connected(session bloodlabnet.Session) {
	fmt.Println("Disconnected Event")
}

func (s *MySessionHandler) Disconnected(session bloodlabnet.Session) {
	fmt.Println("Disconnected Event")
}

func (s *MySessionHandler) Error(session bloodlabnet.Session, errorType bloodlabnet.ErrorType, err error) {
	fmt.Println(err)
}

func (s *MySessionHandler) DataReceived(session bloodlabnet.Session, data []byte, receiveTimestamp time.Time) {
	rad, _ := session.RemoteAddress()
<<<<<<< HEAD
	fmt.Println("From %s received : ", rad, string(data))
=======
	fmt.Println("From %s received : ", rad, sstring(data))
>>>>>>> 692160d5

	session.Send([]byte(fmt.Sprintf("You are sending from %s", rad)))
}

func main() {

	server := bloodlabnet.CreateNewTCPServerInstance(4009,
		protocol.STXETX(),
		bloodlabnet.HAProxySendProxyV2,
		100) // Max Connections

	server.Run(&MySessionHandler{})
}
```

### SFTP Client
Connect to a sftp server and keep polling. New files are presented through same API like TCP-Server and TCP-Client as if they were transmitted that way.

### Protocols

#### Raw Protocol (TCP/Client + TCP/Server)
Raw communication for tcp-ip. 

#### STX-ETX Protocol (TCP/Client + TCP/Server)
Mesasge are embedded in <STX> (Ascii 0x02) and <ETX> (Ascii 0x03) to indicate start and end. At the end of each transmission the transmissions contents are passed further for higher level protocols.

```Transmission example
 .... <STX>Some data<ETX> This data here is ignored <STX>More data<ETX> ....
```

#### MLLP Protocol (TCP/Client + TCP/Server)
Mesasge are embedded in <VT> (Ascii 11) and <FS> (Ascii 28) terminated with <CR> (Ascii 13) to indicate start and end. At the end of each transmission the transmissions contents are passed further for higher level protocols.

```Transmission example
 .... <VT>Some data<FS><CR> This data here is ignored <VT>More data<FS><CR> ....
```

#### Lis1A1 Protocol (TCP/Client + TCP/Server)
Lis1A1 is a low level protocol for submitting data to laboratory instruments, typically via serial line.<|MERGE_RESOLUTION|>--- conflicted
+++ resolved
@@ -59,14 +59,11 @@
 }
 
 func (s *MySessionHandler) DataReceived(session bloodlabnet.Session, data []byte, receiveTimestamp time.Time) {
-	rad, _ := session.RemoteAddress()
-<<<<<<< HEAD
+	
+  rad, _ := session.RemoteAddress()
 	fmt.Println("From %s received : ", rad, string(data))
-=======
-	fmt.Println("From %s received : ", rad, sstring(data))
->>>>>>> 692160d5
-
-	session.Send([]byte(fmt.Sprintf("You are sending from %s", rad)))
+	
+  session.Send([]byte(fmt.Sprintf("You are sending from %s", rad)))
 }
 
 func main() {
