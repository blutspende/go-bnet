package bloodlabnet

import (
	"fmt"
	"io"
	"net"
	"testing"
	"time"

	"github.com/DRK-Blutspende-BaWueHe/go-bloodlab-net/protocol"
	"github.com/stretchr/testify/assert"
)

/* Run a Server for one connection, reading from socket, writing to channel
reading from channel, writing to socket Server stops when client disconnects
*/

func runTCPMockServer(port int, tcpMockServerSendQ chan []byte, tcpMockServerReceiveQ chan []byte) {
	var listener net.Listener

	if listener != nil { // In case previous session got stuck remove it
		listener.Close()
	}
	go func() {

		listener, err := net.Listen("tcp", fmt.Sprintf(":%d", port))
		if err != nil {
			panic(err)
		}
		defer listener.Close()

		conn, e := listener.Accept()
		if e != nil {
			panic(err)
		}
		buf := make([]byte, 100)
		for {
			conn.SetDeadline(time.Now().Add(time.Millisecond * 200))
			n, err := conn.Read(buf)
			if opErr, ok := err.(*net.OpError); ok && opErr.Timeout() { // timeout dont care
			} else if err == io.EOF {
				return
			} else {
				if err != nil {
					panic(err)
				} else {
					tcpMockServerReceiveQ <- buf[:n]
				}
			}

			select {
			case x, ok := <-tcpMockServerSendQ:
				if ok {
					conn.SetDeadline(time.Now().Add(time.Millisecond * 200))
					if _, err = conn.Write(x); err != nil {
						panic(err)
					}
				}
			default:
			}
		}

	}()
}

/*
	Connect to TCP-Server, Read Data and transmit data

	For parallel test-execution keep server-port unique throughout the suite
*/
func TestClientConnectReceiveAndSendRaw(t *testing.T) {

	var tcpMockServerSendQ chan []byte = make(chan []byte, 1)
	var tcpMockServerReceiveQ chan []byte = make(chan []byte, 1)
	runTCPMockServer(4001, tcpMockServerSendQ, tcpMockServerReceiveQ)

<<<<<<< HEAD
	tcpClient := CreateNewTCPClient("127.0.0.1", 4001,
		protocol.Raw(protocol.DefaultRawProtocolSettings()),
		NoLoadbalancer,
		DefaultTCPServerSettings)
=======
	tcpClient := CreateNewTCPClient("127.0.0.1", 4001, PROTOCOL_RAW, PROTOCOL_RAW, NoLoadBalancer, DefaultTCPServerTimings)
>>>>>>> 31c2e90b

	err := tcpClient.Connect()
	assert.Nil(t, err)

	const TESTSTRINGSEND = "Testdata that is beeing send"
	n, err := tcpClient.Send([]byte(TESTSTRINGSEND))
	if err != nil {
		panic(err)
	}
	sendMsg := <-tcpMockServerReceiveQ
	assert.Equal(t, TESTSTRINGSEND, string(sendMsg[:n]))

	// Read data the instrument sent
	const TESTSTRINGRECEIVE = "This data is definateley beeing transmitted"
	tcpMockServerSendQ <- []byte(TESTSTRINGRECEIVE)
	receivedMsg, err := tcpClient.Receive()
	assert.Nil(t, err)
	assert.Equal(t, TESTSTRINGRECEIVE, string(receivedMsg))

	tcpClient.Stop()
}

/****************************************************************
Protocol wrapped STX Send and Receive
****************************************************************/
func TestClientProtocolSTXETX(t *testing.T) {
	var tcpMockServerSendQ chan []byte = make(chan []byte, 1)
	var tcpMockServerReceiveQ chan []byte = make(chan []byte, 1)
	runTCPMockServer(4002, tcpMockServerSendQ, tcpMockServerReceiveQ)

	tcpClient := CreateNewTCPClient("127.0.0.1", 4002,
<<<<<<< HEAD
		protocol.STXETX(protocol.DefaultSTXETXProtocolSettings()),
		NoLoadbalancer, DefaultTCPServerSettings)
=======
		PROTOCOL_STXETX,
		PROTOCOL_STXETX,
		NoLoadBalancer, DefaultTCPServerTimings)
>>>>>>> 31c2e90b

	// Receiving from instrument expecting STX and ETX removed
	TESTSTRING := "H|\\^&|||bloodlab-net|e2etest||||||||20220614163728\nL|1|N"
	tcpMockServerSendQ <- []byte("\u0002" + TESTSTRING + "\u0003")
	receivedMsg, err := tcpClient.Receive()
	assert.Nil(t, err)
	assert.Equal(t, TESTSTRING, string(receivedMsg)) // stripped stx and etx

	// Sending to instrument expecting STX and ETX added
	TESTSTRING = "Not so important what we send here"
	_, err = tcpClient.Send([]byte(TESTSTRING))
	assert.Nil(t, err)
	dataReceived := <-tcpMockServerReceiveQ
	assert.Equal(t, "\u0002"+TESTSTRING+"\u0003", string(dataReceived))

	tcpClient.Stop()
}

/****************************************************************
Test client remote address
****************************************************************/
func TestClientRemoteAddress(t *testing.T) {
	var tcpMockServerSendQ chan []byte = make(chan []byte, 1)
	var tcpMockServerReceiveQ chan []byte = make(chan []byte, 1)
	runTCPMockServer(4003, tcpMockServerSendQ, tcpMockServerReceiveQ)

<<<<<<< HEAD
	tcpClient := CreateNewTCPClient("127.0.0.1", 4003,
		protocol.STXETX(&protocol.STXETXProtocolSettings{}),
		NoLoadbalancer,
		DefaultTCPServerSettings)
=======
	tcpClient := CreateNewTCPClient("127.0.0.1", 4003, PROTOCOL_STXETX, PROTOCOL_STXETX, NoLoadBalancer, DefaultTCPServerTimings)
>>>>>>> 31c2e90b

	tcpClient.Connect()
	addr, _ := tcpClient.RemoteAddress()
	assert.Equal(t, "127.0.0.1", addr)
}

/****************************************************************
Test client with Run-Session to connect, handle async events
****************************************************************/
type ClientTestSession struct {
	receiveBuffer            string
	connectionEventOccured   bool
	disconnectedEventOccured bool
}

func (s *ClientTestSession) Connected(session Session) {
	s.connectionEventOccured = true
}

func (s *ClientTestSession) Disconnected(session Session) {
	s.disconnectedEventOccured = true
}

func (s *ClientTestSession) DataReceived(session Session, fileData []byte, receiveTimestamp time.Time) {
	s.receiveBuffer = s.receiveBuffer + string(fileData)
}

func (s *ClientTestSession) Error(session Session, typeOfError ErrorType, err error) {
}

func TestClientRun(t *testing.T) {
	var tcpMockServerSendQ chan []byte = make(chan []byte, 1)
	var tcpMockServerReceiveQ chan []byte = make(chan []byte, 1)
	runTCPMockServer(4004, tcpMockServerSendQ, tcpMockServerReceiveQ)

<<<<<<< HEAD
	tcpClient := CreateNewTCPClient("127.0.0.1", 4004,
		protocol.Raw(protocol.DefaultRawProtocolSettings()),
		NoLoadbalancer,
		DefaultTCPServerSettings)
=======
	tcpClient := CreateNewTCPClient("127.0.0.1", 4004, PROTOCOL_RAW, PROTOCOL_RAW, NoLoadBalancer, DefaultTCPServerTimings)
>>>>>>> 31c2e90b

	var session ClientTestSession
	session.connectionEventOccured = false
	session.receiveBuffer = ""

	var eventLoopIsActive = true
	go func() {
		tcpClient.Run(&session)
		eventLoopIsActive = false
	}()

	//TODO: Waiting is not a good solution, instead check the state of the loop with timeout
	time.Sleep(time.Second * 1)

	const TESTSTRING = "Some Testdata!"

	// sending data from instrument to this client
	tcpMockServerSendQ <- []byte(TESTSTRING)

	time.Sleep(time.Second * 1) // TODO: Wait data beeing sent

	assert.True(t, session.connectionEventOccured, "The event 'connected' was triggered")
	assert.Equal(t, session.receiveBuffer, TESTSTRING)

	// Does Stop really stop the eventloop ?
	tcpClient.Stop()

	time.Sleep(time.Second * 1) // TODO: Wait data beeing sent

	assert.False(t, eventLoopIsActive, "Eventloop did terminated")
	assert.True(t, session.disconnectedEventOccured, "The event 'Disconnected' was triggered")
}<|MERGE_RESOLUTION|>--- conflicted
+++ resolved
@@ -74,14 +74,11 @@
 	var tcpMockServerReceiveQ chan []byte = make(chan []byte, 1)
 	runTCPMockServer(4001, tcpMockServerSendQ, tcpMockServerReceiveQ)
 
-<<<<<<< HEAD
 	tcpClient := CreateNewTCPClient("127.0.0.1", 4001,
 		protocol.Raw(protocol.DefaultRawProtocolSettings()),
 		NoLoadbalancer,
 		DefaultTCPServerSettings)
-=======
-	tcpClient := CreateNewTCPClient("127.0.0.1", 4001, PROTOCOL_RAW, PROTOCOL_RAW, NoLoadBalancer, DefaultTCPServerTimings)
->>>>>>> 31c2e90b
+
 
 	err := tcpClient.Connect()
 	assert.Nil(t, err)
@@ -113,14 +110,8 @@
 	runTCPMockServer(4002, tcpMockServerSendQ, tcpMockServerReceiveQ)
 
 	tcpClient := CreateNewTCPClient("127.0.0.1", 4002,
-<<<<<<< HEAD
 		protocol.STXETX(protocol.DefaultSTXETXProtocolSettings()),
 		NoLoadbalancer, DefaultTCPServerSettings)
-=======
-		PROTOCOL_STXETX,
-		PROTOCOL_STXETX,
-		NoLoadBalancer, DefaultTCPServerTimings)
->>>>>>> 31c2e90b
 
 	// Receiving from instrument expecting STX and ETX removed
 	TESTSTRING := "H|\\^&|||bloodlab-net|e2etest||||||||20220614163728\nL|1|N"
@@ -147,14 +138,11 @@
 	var tcpMockServerReceiveQ chan []byte = make(chan []byte, 1)
 	runTCPMockServer(4003, tcpMockServerSendQ, tcpMockServerReceiveQ)
 
-<<<<<<< HEAD
 	tcpClient := CreateNewTCPClient("127.0.0.1", 4003,
 		protocol.STXETX(&protocol.STXETXProtocolSettings{}),
 		NoLoadbalancer,
 		DefaultTCPServerSettings)
-=======
-	tcpClient := CreateNewTCPClient("127.0.0.1", 4003, PROTOCOL_STXETX, PROTOCOL_STXETX, NoLoadBalancer, DefaultTCPServerTimings)
->>>>>>> 31c2e90b
+
 
 	tcpClient.Connect()
 	addr, _ := tcpClient.RemoteAddress()
@@ -190,14 +178,11 @@
 	var tcpMockServerReceiveQ chan []byte = make(chan []byte, 1)
 	runTCPMockServer(4004, tcpMockServerSendQ, tcpMockServerReceiveQ)
 
-<<<<<<< HEAD
 	tcpClient := CreateNewTCPClient("127.0.0.1", 4004,
 		protocol.Raw(protocol.DefaultRawProtocolSettings()),
 		NoLoadbalancer,
 		DefaultTCPServerSettings)
-=======
-	tcpClient := CreateNewTCPClient("127.0.0.1", 4004, PROTOCOL_RAW, PROTOCOL_RAW, NoLoadBalancer, DefaultTCPServerTimings)
->>>>>>> 31c2e90b
+
 
 	var session ClientTestSession
 	session.connectionEventOccured = false
